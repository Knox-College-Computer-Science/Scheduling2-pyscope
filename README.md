# pyScope
<<<<<<< HEAD
[![License: AGPL v3](https://img.shields.io/badge/License-AGPL%20v3-blue.svg)](https://www.gnu.org/licenses/agpl-3.0)
[![Documentation Status](https://readthedocs.org/projects/pyscope/badge/?version=latest)](https://pyscope.readthedocs.io/en/latest/?badge=latest)
=======
[![License: AGPL v3](https://img.shields.io/badge/License-AGPL_v3-blue.svg)](https://www.gnu.org/licenses/agpl-3.0)

![logo placeholder](https://github.com/pgriffin17/pyScopeFork/blob/main/pyScopeCrop.png)
>>>>>>> f502c3ae

![Placeholder logo](https://github.com/WWGolay/pyScope/blob/main/pyScopeCrop.png)

This is the repository for the [pyScope](https://github.com/WWGolay/pyScope) package. pyScope is a pure-Python package for robotic scheduling, operation, and control of small optical telescopes. 

This work began with the Iowa Robotic Observatory (IRO) and has since migrated to become the core of the [Macro Consortium](https://macroconsortium.org/)'s robotic telescope operations. Now named the Robert L. Mutel Telescope (RLMT), the main instrument is located at the [Winer Observatory](https://winer.org/) in Sonoita, Arizona. The RLMT is a Planewave CDK-20, 17" diameter f/6.8 Corrected Dall-Kirkham tekescope with an SBIG Aluma AC-4040 CMOS camera. With 11 filters and a miniature grating-prism (grism) spectrometer, the RLMT is capable of a wide variety of science. This package is designed to be flexible and extensible, allowing for easy integration of new instruments and observatory control systems. 

## Installation
[TBD]

## Usage
[TBD]

## Documentation
All supporting documentation can be found [TBD].

## Publication
If you use this package in your research, please cite the following publication: [TBD].

## Contributing
Please see the [contributing guidelines]() for more information.

## License
This project is licensed under the GNU AGPL v3 License - see the [LICENSE](LICENSE) file for details.

## Issues
Please post any issues you find [here](https://github.com/WWGolay/pyScope/issues).<|MERGE_RESOLUTION|>--- conflicted
+++ resolved
@@ -1,36 +1,12 @@
 # pyScope
-<<<<<<< HEAD
-[![License: AGPL v3](https://img.shields.io/badge/License-AGPL%20v3-blue.svg)](https://www.gnu.org/licenses/agpl-3.0)
-[![Documentation Status](https://readthedocs.org/projects/pyscope/badge/?version=latest)](https://pyscope.readthedocs.io/en/latest/?badge=latest)
-=======
 [![License: AGPL v3](https://img.shields.io/badge/License-AGPL_v3-blue.svg)](https://www.gnu.org/licenses/agpl-3.0)
 
 ![logo placeholder](https://github.com/pgriffin17/pyScopeFork/blob/main/pyScopeCrop.png)
->>>>>>> f502c3ae
 
-![Placeholder logo](https://github.com/WWGolay/pyScope/blob/main/pyScopeCrop.png)
+This is the implementation of the [pyScope](https://github.com/WWGolay/pyScope) package specific to the [MACRO Consortium](http://macroconsortium.org/) (Macalester-Augustana-Coe Robotic Observatory). pyScope is a pure-Python package for robotic scheduling, operation, and control of small optical telescopes. The MACRO Consortium operates the Robert L. Mutel Telescope (RLMT) located at the [Winer Observatory](https://winer.org/) in Sonoita, Arizona. The RLMT is a Planewave CDK-20, 0.5m f/6.8 Corrected Dall-Kirkham tekescope with an SBIG Alum AC-4040 CMOS camera. With 11 filters and a miniature grating-prism (grism) spectrometer, the RLMT is capable of a wide variety of science. 
 
-This is the repository for the [pyScope](https://github.com/WWGolay/pyScope) package. pyScope is a pure-Python package for robotic scheduling, operation, and control of small optical telescopes. 
-
-This work began with the Iowa Robotic Observatory (IRO) and has since migrated to become the core of the [Macro Consortium](https://macroconsortium.org/)'s robotic telescope operations. Now named the Robert L. Mutel Telescope (RLMT), the main instrument is located at the [Winer Observatory](https://winer.org/) in Sonoita, Arizona. The RLMT is a Planewave CDK-20, 17" diameter f/6.8 Corrected Dall-Kirkham tekescope with an SBIG Aluma AC-4040 CMOS camera. With 11 filters and a miniature grating-prism (grism) spectrometer, the RLMT is capable of a wide variety of science. This package is designed to be flexible and extensible, allowing for easy integration of new instruments and observatory control systems. 
-
-## Installation
+## Quick Start
 [TBD]
 
-## Usage
-[TBD]
-
-## Documentation
-All supporting documentation can be found [TBD].
-
-## Publication
-If you use this package in your research, please cite the following publication: [TBD].
-
-## Contributing
-Please see the [contributing guidelines]() for more information.
-
-## License
-This project is licensed under the GNU AGPL v3 License - see the [LICENSE](LICENSE) file for details.
-
 ## Issues
-Please post any issues you find [here](https://github.com/WWGolay/pyScope/issues).+Please post any issues you find [here](https://github.com/macro-consortium/pyScope/issues).