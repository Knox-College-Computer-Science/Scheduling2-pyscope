--- conflicted
+++ resolved
@@ -3,10 +3,6 @@
 logger = logging.getLogger(__name__)
 
 
-<<<<<<< HEAD
-class DarkField:
-    """TBD"""
-=======
 @click.command(
     epilog="""Check out the documentation at
                https://pyscope.readthedocs.io/en/latest/
@@ -223,6 +219,5 @@
 
     return table
 
->>>>>>> 46d8713a
-
-    pass+
+exoplanet_transits = exoplanet_transits_cli.callback