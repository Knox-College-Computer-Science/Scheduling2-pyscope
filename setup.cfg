[metadata]
name = pyscope
version = attr: pyscope.__version__
author = Walter Golay
author_email = wgolay@cfa.harvard.edu
project_urls =
    Source = https://github.com/macro-consortium/pyscope
    Documentation = https://pyscope.readthedocs.io/en/latest/
description = A python package for controlling small optical telescopes
long_description = file: README.rst
long_description_content_type = text/x-rst
keywords = astronomy, astrophysics, telescope, astrophotography, astrometry, photometry, python, automation, ascom, astropy, observatory, observatory automation
license = AGPLv3
classifiers =
    Development Status :: 4 - Beta
    Intended Audience :: Developers
    Intended Audience :: End Users/Desktop
    Intended Audience :: Other Audience
    Intended Audience :: Science/Research
    Intended Audience :: Education
    License :: OSI Approved :: GNU Affero General Public License v3 or later (AGPLv3+)
    Natural Language :: English
    Operating System :: Microsoft :: Windows
    Operating System :: OS Independent
    Programming Language :: Python :: 3.12
    Topic :: Education
    Topic :: Scientific/Engineering :: Astronomy
    Topic :: Scientific/Engineering :: Image Processing

[options]
packages = find:
python_requires = >=3.12
zip_safe = False
include_package_data = True
install_requires = file: requirements.txt

[options.entry_points]
console_scripts =
    init-queue = pyscope.telrun.init_queue:init_queue_cli
    init-telrun-dir = pyscope.telrun.init_dirs:init_telrun_dir_cli
    exoplanet-transits = pyscope.telrun.exoplanet_transits:exoplanet_transits_cli
    mk-mosaic-schedule = pyscope.telrun.mk_mosaic_schedule:mk_mosaic_schedule_cli
    rst = pyscope.telrun.rst:rst_cli
    survey-builder = pyscope.telrun.survey_builder:survey_builder_cli
    schedule-report = pyscope.telrun.reports:schedule_report_cli
    summary-report = pyscope.telrun.reports:summary_report_cli
    schedtel = pyscope.telrun.schedtel:schedtel_cli
    plot-schedule-gantt = pyscope.telrun.schedtel:plot_schedule_gantt_cli
    start-telrun-operator = pyscope.telrun.startup:start_telrun_operator_cli
    fitslist = pyscope.reduction.fitslist:fitslist_cli
    collect-calibration-set = pyscope.observatory.collect_calibration_set:collect_calibration_set_cli
    reduce-calibration-set = pyscope.reduction.reduce_calibration_set:reduce_calibration_set_cli
    avg-fits = pyscope.reduction.avg_fits:avg_fits_cli
    ccd-calib = pyscope.reduction.ccd_calib:ccd_calib_cli
    calib-images = pyscope.reduction.calib_images:calib_images_cli
    astrometry-net-wcs = pyscope.reduction.astrometry_net_wcs:astrometry_net_wcs_cli
    maxim-pinpoint-wcs = pyscope.reduction.maxim_pinpoint_wcs:maxim_pinpoint_wcs_cli
    pinpoint-wcs = pyscope.reduction.pinpoint_wcs:pinpoint_wcs_cli
    twirl-wcs = pyscope.reduction.twirl_wcs:twirl_wcs_cli
    detect-sources-photutils = pyscope.analysis.detect_sources_photutils:detect_sources_photutils_cli
    calc-zmag = pyscope.analysis.calc_zmag:calc_zmag_cli

[options.extras_require]
docs =
    astroplan==0.9
    sphinx==8.0.2
    sphinx-astropy[confv2]==1.9.1
    sphinx-favicon==1.0.1

tests =
    pytest==8.3.3
    pytest-cov==5.0.0
    pytest-doctestplus==1.2.1

dev =
    docutils==0.21.2
    black==24.8.0
    esbonio==0.16.5
    isort==5.13.2
<<<<<<< HEAD
    pre-commit==3.7.0
    pytest==8.3.3
=======
    pre-commit==3.8.0
    pytest==8.1.1
>>>>>>> fb6065c5
    pytest-cov==5.0.0
    sphinx==8.0.2
    pytest-order==1.3.0
    sphinx==8.0.2
    sphinx-astropy[confv2]==1.9.1
    sphinx-favicon==1.0.1
    sphinxcontrib-programoutput==0.17
    twine==5.1.1<|MERGE_RESOLUTION|>--- conflicted
+++ resolved
@@ -77,13 +77,8 @@
     black==24.8.0
     esbonio==0.16.5
     isort==5.13.2
-<<<<<<< HEAD
-    pre-commit==3.7.0
     pytest==8.3.3
-=======
     pre-commit==3.8.0
-    pytest==8.1.1
->>>>>>> fb6065c5
     pytest-cov==5.0.0
     sphinx==8.0.2
     pytest-order==1.3.0
